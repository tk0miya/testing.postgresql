[tox]
envlist=py27,py34,py35,py36

[base]
deps=
    nose
    psycopg2
    SQLAlchemy

[testenv]
deps=
    {[base]deps}
    flake8
passenv=
    TRAVIS*
commands=
    nosetests
    flake8 --exclude=.tox/

<<<<<<< HEAD
[testenv:py26]
deps=
    {[base]deps}
    unittest2
    flake8==2.6.0

=======
>>>>>>> c79c8549
[testenv:coverage]
deps=
    {[testenv]deps}
    coverage
    coveralls
commands=
    nosetests --with-coverage --cover-package=testing
    coveralls<|MERGE_RESOLUTION|>--- conflicted
+++ resolved
@@ -4,28 +4,15 @@
 [base]
 deps=
     nose
+    flake8
     psycopg2
     SQLAlchemy
-
-[testenv]
-deps=
-    {[base]deps}
-    flake8
 passenv=
     TRAVIS*
 commands=
     nosetests
     flake8 --exclude=.tox/
 
-<<<<<<< HEAD
-[testenv:py26]
-deps=
-    {[base]deps}
-    unittest2
-    flake8==2.6.0
-
-=======
->>>>>>> c79c8549
 [testenv:coverage]
 deps=
     {[testenv]deps}
